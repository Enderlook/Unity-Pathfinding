{
    "dependencies": [
        {
            "name": "com.enderlook.collections",
            "hash": "99a7eb97a2b36d439d274f78ccd5d62b69f08ff7",
            "url": "https://github.com/Enderlook/Unity-Net-Packages.git?path=Packages/com.enderlook.collections#com.enderlook.collections/v0.1.0"
        },
        {
            "name": "com.enderlook.collections.pooled.low_level",
            "hash": "a62883dfb7316e4bb0384f46d3bcde3f901e2f43",
            "url": "https://github.com/Enderlook/Unity-Net-Packages.git?path=Packages/com.enderlook.collections.pooled.low_level#com.enderlook.collections.pooled.low_level/v0.2.0"
        },
        {
            "name": "com.enderlook.collections.spatial",
            "hash": "7099a87db9b4788310e8aa7fc0649c2c7363b3e3",
            "url": "https://github.com/Enderlook/Unity-Net-Packages.git?path=Packages/com.enderlook.collections.spatial#com.enderlook.collections.spatial/v0.1.0"
        },
        {
            "name": "com.enderlook.net_compatibility",
            "hash": "57b2cc84fef6bb673788a0bae9072c845c12978c",
            "url": "https://github.com/Enderlook/Unity-Net-Packages.git?path=Packages/com.enderlook.net_compatibility#com.enderlook.net_compatibility/v0.6.2"
        },
        {
            "name": "com.enderlook.mathematics",
            "hash": "7051edcd9fa9e08e86c829db491716086111eb73",
            "url": "https://github.com/Enderlook/Unity-Net-Packages.git?path=Packages/com.enderlook.mathematics#com.enderlook.mathematics/v0.2.0"
        },
        {
            "name": "com.enderlook.threading",
            "hash": "3873b822b18c29fe2a57a0cad498b6be87566075",
            "url": "https://github.com/Enderlook/Unity-Net-Packages.git?path=Packages/com.enderlook.threading#com.enderlook.threading/v0.2.0"
        },
        {
            "name": "com.enderlook.pools",
            "hash": "2787e19547ee88bae705ff3d7af24d83b8267789",
            "url": "https://github.com/Enderlook/Unity-Net-Packages.git?path=Packages/com.enderlook.pools#com.enderlook.pools/v0.2.3"
        },
        {
            "name": "com.enderlook.unity.threading",
            "hash": "abed6f7065fdd3fb4bfef0f6f8a8edd3b2095c39",
            "url": "https://github.com/Enderlook/Unity-Threading.git?path=Packages/com.enderlook.unity.threading#com.enderlook.unity.threading/v0.7.6"
        },
        {
            "name": "com.enderlook.unity.jobs",
            "hash": "77983cd8fd8ba2cf07426b5631118a697f743581",
            "url": "https://github.com/Enderlook/Unity-Threading.git?path=Packages/com.enderlook.unity.jobs#com.enderlook.unity.jobs/v0.1.4"
        },
        {
            "name": "com.enderlook.unity.async",
            "hash": "d7066ba2a9367605b3226444ca30bd9a2ebade5e",
            "url": "https://github.com/Enderlook/Unity-Threading.git?path=Packages/com.enderlook.unity.async#com.enderlook.unity.async/v0.2.4"
        },
        {
            "name": "com.enderlook.unity.toolset",
            "hash": "6f50e66698a9bae8dc5aca5a7c576937f5718f9f",
            "url": "https://github.com/Enderlook/Unity-Toolset.git?path=Packages/com.enderlook.unity.toolset#com.enderlook.unity.toolset/v0.5.3"
        },
        {
            "name": "com.enderlook.unity.utils.math",
            "hash": "deb2912770d197ad206aebf417c0d1332605a945",
            "url": "https://github.com/Enderlook/Unity-Extras.git?path=Packages/com.enderlook.unity.utils.math#com.enderlook.unity.utils.math/v0.1.0"
        },
        {
            "name": "com.enderlook.unity.utils",
            "hash": "844af26083e3dd795eb060d96c65af8c4d2e9363",
            "url": "https://github.com/Enderlook/Unity-Extras.git?path=Packages/com.enderlook.unity.utils#com.enderlook.unity.utils/v0.1.0"
        },
        {
            "name": "com.system.memory",
            "hash": "b0ec3817f35dedf57c54f6aaafa2485c31e69b35",
            "url": "https://github.com/Enderlook/Unity-Net-Packages.git?path=Packages/com.system.memory#com.system.memory/v4.5.4"
        },
        {
            "name": "com.enderlook.collections-extensions",
            "hash": "9d96de3aa25bacbfbb1d6b12fb115f69728cb6a0",
            "url": "https://github.com/Enderlook/Unity-Net-Packages.git?path=Packages/com.enderlook.collections-extensions#com.enderlook.collections-extensions/v0.2.0"
        },
        {
            "name": "com.system.runtime.compiler_services.unsafe",
            "hash": "4e1388856d84de15006350d375973450c3eb04dd",
            "url": "https://github.com/Enderlook/Unity-Net-Packages.git?path=Packages/com.system.runtime.compiler_services.unsafe#com.system.runtime.compiler_services.unsafe/v4.5.3"
        },
        {
            "name": "com.system.threading.tasks.extensions",
            "hash": "57b64eece04ab26d1704661895393891263cedc8",
            "url": "https://github.com/Enderlook/Unity-Net-Packages?path=Packages/com.system.threading.tasks.extensions#com.system.threading.tasks.extensions/v4.5.4"
        },
        {
            "name": "com.enderlook.collections.low_level",
            "hash": "82d16686f901d2945ded6b9c49bfa5eb5d6e8bc5",
            "url": "https://github.com/Enderlook/Unity-Net-Packages.git?path=Packages/com.enderlook.collections.low_level#com.enderlook.collections.low_level/v0.6.0"
        },
        {
            "name": "com.enderlook.enumerables",
            "hash": "ce2dabc481180100cdb63909fb88354aa3095b43",
            "url": "https://github.com/Enderlook/Unity-Net-Packages.git?path=Packages/com.enderlook.enumerables#com.enderlook.enumerables/v1.0.1"
        },
        {
            "name": "com.enderlook.unity.toolset.checking",
            "hash": "bb111fdd79e64fd1498bfe41eb32910c2fc0a8db",
            "url": "https://github.com/Enderlook/Unity-Toolset.git?path=Packages/com.enderlook.unity.toolset.checking#com.enderlook.unity.toolset.checking/v0.1.1"
        },
        {
            "name": "com.enderlook.unity.toolset.utils",
            "hash": "5329ba3ed045f166809cfef90b6b5fc87dbbfbcf",
            "url": "https://github.com/Enderlook/Unity-Toolset.git?path=Packages/com.enderlook.unity.toolset.utils#com.enderlook.unity.toolset.utils/v0.5.1"
        },
        {
            "name": "com.enderlook.collections.pooled",
            "hash": "7c363e786af68bccc8e42a8261cf649eb0a20dd2",
            "url": "https://github.com/Enderlook/Unity-Net-Packages.git?path=Packages/com.enderlook.collections.pooled#com.enderlook.collections.pooled/v0.2.0"
        },
        {
            "name": "com.enderlook.reflection",
            "hash": "aaf9dec47eba17607bcebd13d7c18383d68f682d",
            "url": "https://github.com/Enderlook/Unity-Net-Packages.git?path=Packages/com.enderlook.reflection#com.enderlook.reflection/v0.1.0"
        },
        {
            "name": "com.enderlook.utils",
            "hash": "33fc5ce35bceea30f10f754ae7752995b8dec10b",
            "url": "https://github.com/Enderlook/Unity-Net-Packages.git?path=Packages/com.enderlook.utils#com.enderlook.utils/v0.1.0"
        },
        {
<<<<<<< HEAD
            "name": "com.enderlook.mathematics",
            "hash": "7051edcd9fa9e08e86c829db491716086111eb73",
            "url": "https://github.com/Enderlook/Unity-Net-Packages.git?path=Packages/com.enderlook.mathematics#com.enderlook.mathematics/v0.2.0"
        },
        {
            "name": "com.enderlook.collections.spatial",
            "hash": "7099a87db9b4788310e8aa7fc0649c2c7363b3e3",
            "url": "https://github.com/Enderlook/Unity-Net-Packages.git?path=Packages/com.enderlook.collections.spatial#com.enderlook.collections.spatial/v0.1.0"
        },
        {
            "name": "com.enderlook.state_machine",
            "hash": "f3c4fa91880fea437d293eb20fc23c61dce0983a",
            "url": "https://github.com/Enderlook/Unity-Net-Packages.git?path=Packages/com.enderlook.state_machine#com.enderlook.state_machine/v0.4.0"
=======
            "name": "com.system.buffers",
            "hash": "842c2cae1b41589606841297c3cc49d09fc73648",
            "url": "https://github.com/Enderlook/Unity-Net-Packages.git?path=Packages/com.system.buffers#com.system.buffers/v4.5.1"
>>>>>>> c5f97873
        }
    ]
}<|MERGE_RESOLUTION|>--- conflicted
+++ resolved
@@ -121,25 +121,9 @@
             "url": "https://github.com/Enderlook/Unity-Net-Packages.git?path=Packages/com.enderlook.utils#com.enderlook.utils/v0.1.0"
         },
         {
-<<<<<<< HEAD
-            "name": "com.enderlook.mathematics",
-            "hash": "7051edcd9fa9e08e86c829db491716086111eb73",
-            "url": "https://github.com/Enderlook/Unity-Net-Packages.git?path=Packages/com.enderlook.mathematics#com.enderlook.mathematics/v0.2.0"
-        },
-        {
-            "name": "com.enderlook.collections.spatial",
-            "hash": "7099a87db9b4788310e8aa7fc0649c2c7363b3e3",
-            "url": "https://github.com/Enderlook/Unity-Net-Packages.git?path=Packages/com.enderlook.collections.spatial#com.enderlook.collections.spatial/v0.1.0"
-        },
-        {
-            "name": "com.enderlook.state_machine",
-            "hash": "f3c4fa91880fea437d293eb20fc23c61dce0983a",
-            "url": "https://github.com/Enderlook/Unity-Net-Packages.git?path=Packages/com.enderlook.state_machine#com.enderlook.state_machine/v0.4.0"
-=======
             "name": "com.system.buffers",
             "hash": "842c2cae1b41589606841297c3cc49d09fc73648",
             "url": "https://github.com/Enderlook/Unity-Net-Packages.git?path=Packages/com.system.buffers#com.system.buffers/v4.5.1"
->>>>>>> c5f97873
         }
     ]
 }